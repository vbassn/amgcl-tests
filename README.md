--- conflicted
+++ resolved
@@ -15,10 +15,6 @@
   ```
 
 
-<<<<<<< HEAD
-  ```bash
-  python paraview_mesh_metrics_fluent.py case.h5
-  ```
 
 * `dtcc/dtcc_volume_mesh_runs.py` This script performs a systematic parameter sweep of the DTCC volume-mesh generator and records detailed metrics for each run in the `benchmarks/dtcc_runs_results.csv`
 
@@ -44,6 +40,4 @@
 
 Each call to the C++ Volume Mesh Builder creates a `mesh_report.txt` reporting the execution time, number of vertices and cells and min/max/median aspect ratio which is used to populate `benchmarks/dtcc_runs_results.csv`
 
-* `benchmarks/benchmark_plots.ipynb` produces the performance plots using `benchmarks/dtcc_runs_results.csv`
-=======
->>>>>>> 4b1ddc75
+* `benchmarks/benchmark_plots.ipynb` produces the performance plots using `benchmarks/dtcc_runs_results.csv`